--- conflicted
+++ resolved
@@ -50,9 +50,6 @@
     for c in chunks:
         chunk_byte_list.append(c.chunk)
     obj_bytes = b''.join(chunk_byte_list)
-<<<<<<< HEAD
-    return obj_bytes
-=======
     return obj_bytes
 
 def inference_generator(data_loader):
@@ -197,5 +194,4 @@
         self.server.add_insecure_port(f'[::]:{port}')
         self.server.start()
         print("Server started.")
-        self.server.wait_for_termination()
->>>>>>> 5dc6d0e6
+        self.server.wait_for_termination()